#!/usr/bin/env -S uv run
# /// script
# dependencies = ["fire", "rich", "pydantic"]
# ///

"""
midjargon.cli.main
~~~~~~~~~~~~~~~~~

A CLI tool that parses and validates Midjourney prompts.
Supports both raw parsing and Midjourney-specific validation.
"""

import json
import sys
from typing import Any, NoReturn

import fire
from rich.console import Console
from rich.panel import Panel
from rich.syntax import Syntax
from rich.traceback import install

from midjargon import expand_midjargon_input, parse_midjargon_prompt_to_dict
from midjargon.engines.midjourney import MidjourneyPrompt, parse_midjourney_dict

# Install rich traceback handler
install(show_locals=True)

# Constants
NIJI_PREFIX_LENGTH = 4  # Length of "niji" in version string


def _format_numeric_params(prompt: MidjourneyPrompt) -> list[str]:
    """Format numeric parameters into command strings."""
    params = []
    if prompt.stylize is not None:
        params.append(f"--stylize {prompt.stylize}")
    if prompt.chaos is not None:
        params.append(f"--chaos {prompt.chaos}")
    if prompt.weird is not None:
        params.append(f"--weird {prompt.weird}")
    if prompt.image_weight is not None:
        params.append(f"--iw {prompt.image_weight}")
    if prompt.seed is not None:
        params.append(f"--seed {prompt.seed}")
    if prompt.stop is not None:
        params.append(f"--stop {prompt.stop}")
    return params


def _format_style_params(prompt: MidjourneyPrompt) -> list[str]:
    """Format style-related parameters into command strings."""
    params = []
    if prompt.style:
        params.append(f"--style {prompt.style}")
    if prompt.version:
        if prompt.version.startswith("niji"):
            params.append(
                f"--niji{' ' + prompt.version[5:] if len(prompt.version) > NIJI_PREFIX_LENGTH else ''}"
            )
        else:
            params.append(f"--v {prompt.version[1:]}")
    if prompt.personalization is not None:
        params.append(
            f"--p{' ' + prompt.personalization if prompt.personalization else ''}"
        )
    return params


def _format_extra_params(extra_params: dict[str, str | None]) -> list[str]:
    """Format extra parameters into command strings."""
    params = []
    for name, value in extra_params.items():
        if value is not None:
            params.append(f"--{name} {value}")
        else:
            params.append(f"--{name}")
    return params


def format_prompt(prompt: MidjourneyPrompt) -> str:
    """Format a MidjourneyPrompt for display."""
    parts = []

    # Add image URLs
    parts.extend(prompt.image_prompts)

    # Add text
    parts.append(prompt.text)

    # Build parameters list
    params = []

    # Handle aspect ratio
    if prompt.aspect_width and prompt.aspect_height:
        params.append(f"--ar {prompt.aspect_width}:{prompt.aspect_height}")

    # Add all parameter types
    params.extend(_format_numeric_params(prompt))
    params.extend(_format_style_params(prompt))
    params.extend(_format_extra_params(prompt.extra_params))

    if params:
        parts.append(" ".join(params))

    return " ".join(parts)


def _handle_error(console: Console, error: Exception) -> NoReturn:
    """Handle errors by printing to stderr and exiting."""
    error_console = Console(stderr=True)
    error_console.print(f"Error: {str(error)}", style="red")
    sys.exit(1)


def _output_json(data: Any) -> None:
    """Output data as JSON."""
    print(json.dumps(data, indent=2))


def process_prompt(prompt: str) -> list[MidjourneyPrompt]:
    """
    Process a prompt string into a list of MidjourneyPrompt objects.

    Args:
        prompt: The prompt text to process.

    Returns:
        List of MidjourneyPrompt objects.

    Raises:
        ValueError: If the prompt is invalid.
    """
    # Expand any permutations in the prompt
    expanded_prompts = expand_midjargon_input(prompt)

    # Process each expanded prompt
    results = []
    for expanded in expanded_prompts:
        # Parse into dictionary
        prompt_dict = parse_midjargon_prompt_to_dict(expanded)
        # Convert to MidjourneyPrompt
        prompt_obj = parse_midjourney_dict(prompt_dict)
        results.append(prompt_obj)

    return results


def main(
    prompt: str,
    raw: bool = False,
    json_output: bool = False,
    j: bool = False,  # Add short form flag
    no_color: bool = False,
) -> None:
    """
    Main entry point for the CLI.

    Args:
<<<<<<< HEAD
        prompt: Input prompt to process.
        raw: Whether to output raw text only.
        json_output: Whether to output JSON.
        no_color: Whether to disable color output.
    """
    try:
        if not prompt.strip():
            msg = "Empty prompt"
            raise ValueError(msg)
=======
        prompt: The Midjourney prompt string to parse.
        raw: If True, show the raw parsed structure before validation.
        json_output: If True, output in JSON format.
        j: Short form for json_output.
        no_color: If True, disable colored output.

    Example prompts:
        "A portrait of a wise old man --style raw --v 5.1"
        "https://example.com/image1.jpg https://example.com/image2.jpg abstract fusion"
        "A {red, blue, green} bird on a {branch, rock} --ar 16:9"
        "futuristic city::2 cyberpunk aesthetic::1 --stylize 100"
        "elephant {, --s {200, 300}}"
    """
    console = Console(force_terminal=not no_color)
    use_json = json_output or j  # Use either flag

    try:
        # First parse with midjargon
        if raw:
            # Parse and expand the input
            expanded = expand_midjargon_input(prompt)
            # Convert each expanded prompt to a dictionary
            midjargon_dicts = [parse_midjargon_prompt_to_dict(p) for p in expanded]

            if use_json:
                # Output raw parsed prompts as JSON
                _output_json(midjargon_dicts)
            else:
                for i, p in enumerate(midjargon_dicts, 1):
                    console.print(
                        Panel(
                            Syntax(
                                json.dumps(p, indent=2),
                                "json",
                                theme="monokai",
                            ),
                            title=f"[bold]Raw Prompt {i}[/bold]",
                        )
                    )
            return
>>>>>>> a0472d31

        # Process the prompt
        results = process_prompt(prompt)

<<<<<<< HEAD
        if json_output:
            # Convert results to JSON-serializable format and output
            output = [result.model_dump() for result in results]
            print(json.dumps(output, indent=2))
            return
=======
        if use_json:
            # Output validated prompts as JSON
            _output_json([p.model_dump() for p in prompts])
        else:
            for i, p in enumerate(prompts, 1):
                if len(prompts) > 1:
                    console.print(f"\n[bold]Prompt {i}:[/bold]")

                # Show formatted prompt
                formatted = format_prompt(p)
                console.print(
                    Panel(
                        formatted,
                        title="[bold]Formatted[/bold]",
                        style="green",
                    )
                )
>>>>>>> a0472d31

        # Format output
        console = Console(force_terminal=not no_color)
        if raw:
            for result in results:
                console.print(result.text)
        else:
            # Show formatted output
            panel = Panel(
                "\n".join(result.text for result in results),
                title="Formatted",
                expand=False,
            )
            console.print(panel)

            # Show structured output
            if len(results) == 1:
                panel = Panel(
                    json.dumps(results[0].model_dump(), indent=2),
                    title="Structured",
                    expand=False,
                )
                console.print(panel)
    except Exception as e:
        _handle_error(Console(stderr=True), e)


if __name__ == "__main__":
    fire.Fire(main)<|MERGE_RESOLUTION|>--- conflicted
+++ resolved
@@ -158,17 +158,6 @@
     Main entry point for the CLI.
 
     Args:
-<<<<<<< HEAD
-        prompt: Input prompt to process.
-        raw: Whether to output raw text only.
-        json_output: Whether to output JSON.
-        no_color: Whether to disable color output.
-    """
-    try:
-        if not prompt.strip():
-            msg = "Empty prompt"
-            raise ValueError(msg)
-=======
         prompt: The Midjourney prompt string to parse.
         raw: If True, show the raw parsed structure before validation.
         json_output: If True, output in JSON format.
@@ -209,42 +198,18 @@
                         )
                     )
             return
->>>>>>> a0472d31
-
-        # Process the prompt
-        results = process_prompt(prompt)
-
-<<<<<<< HEAD
-        if json_output:
-            # Convert results to JSON-serializable format and output
-            output = [result.model_dump() for result in results]
-            print(json.dumps(output, indent=2))
-            return
-=======
+
+        # Parse and validate with Midjourney rules
+        # First expand the input
+        expanded = expand_midjargon_input(prompt)
+        # Convert each expanded prompt to a dictionary
+        midjargon_dicts = [parse_midjargon_prompt_to_dict(p) for p in expanded]
+        # Parse each dictionary into a MidjourneyPrompt
+        prompts = [parse_midjourney_dict(d) for d in midjargon_dicts]
+
         if use_json:
             # Output validated prompts as JSON
             _output_json([p.model_dump() for p in prompts])
-        else:
-            for i, p in enumerate(prompts, 1):
-                if len(prompts) > 1:
-                    console.print(f"\n[bold]Prompt {i}:[/bold]")
-
-                # Show formatted prompt
-                formatted = format_prompt(p)
-                console.print(
-                    Panel(
-                        formatted,
-                        title="[bold]Formatted[/bold]",
-                        style="green",
-                    )
-                )
->>>>>>> a0472d31
-
-        # Format output
-        console = Console(force_terminal=not no_color)
-        if raw:
-            for result in results:
-                console.print(result.text)
         else:
             # Show formatted output
             panel = Panel(
