--- conflicted
+++ resolved
@@ -84,18 +84,9 @@
     Returns:
         Dictionary containing parsed prompt components.
     """
-<<<<<<< HEAD
-    if not expanded_prompt or not expanded_prompt.strip():
-        msg = "Empty prompt"
-        raise ValueError(msg)
-
-    # Split into tokens
-    tokens = expanded_prompt.split()
-=======
     # Extract URLs and text
     urls = []
     text_parts = []
->>>>>>> a0472d31
 
     parts = expanded_prompt.split()
     for part in parts:
